--- conflicted
+++ resolved
@@ -75,16 +75,9 @@
   UserContext()
     :IterationAllocatorBase(), 
      PerIterationAllocator(&IterationAllocatorBase),
-<<<<<<< HEAD
-     breakFlag(0)
-  {
-    pushBuffer.reserve(64);
-  }
-=======
      breakFlag(0),
      pushBuffer(PerIterationAllocator)
   {}
->>>>>>> fade7fc9
 
   //! Signal break in parallel loop
   void breakLoop() {
