--- conflicted
+++ resolved
@@ -60,11 +60,7 @@
 
   template<typename... Args>
   MarkingWorkSetMaster(const Marker& m, Separator dummy, Args... args)
-<<<<<<< HEAD
-    :scheduler(args...), marker(m), duplicate(new Galois::Statistic("SchedulerDuplicates"))
-=======
-    :marker(m), scheduler(std::forward<Args>(args)...)
->>>>>>> 50e1609f
+    :scheduler(std::forward<Args>(args)...), marker(m), duplicate(new Galois::Statistic("SchedulerDuplicates"))
   {
   }
 
