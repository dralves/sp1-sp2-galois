--- conflicted
+++ resolved
@@ -40,13 +40,11 @@
   endif()
 endif()
 
-<<<<<<< HEAD
 message(STATUS "Using ${CMAKE_CXX_COMPILER_ID}")
 if (CMAKE_CXX_COMPILER_ID MATCHES "Clang")
    set(CMAKE_CXX_FLAGS "${CMAKE_CXX_FLAGS} -isystem=/net/faraday/workspace/local/modules/gcc-4.7")
 endif()
 
-=======
 #check for incompatible GCC
 if(CMAKE_COMPILER_IS_GNUCC)
   execute_process(COMMAND ${CMAKE_C_COMPILER} -dumpversion
@@ -58,8 +56,6 @@
   endif()
 endif()
 
-
->>>>>>> 52ffdfe7
 #PThreads
 find_package(Threads REQUIRED)
 
